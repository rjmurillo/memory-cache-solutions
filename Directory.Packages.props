--- conflicted
+++ resolved
@@ -22,13 +22,8 @@
     <PackageVersion Include="Roslynator.CodeAnalysis.Analyzers" Version="4.14.0" />
     <PackageVersion Include="Roslynator.Formatting.Analyzers" Version="4.14.0" />
     <PackageVersion Include="SonarAnalyzer.CSharp" Version="10.15.0.120848" />
-<<<<<<< HEAD
-    <PackageVersion Include="xunit" Version="2.9.2" />
+    <PackageVersion Include="xunit" Version="2.9.3" />
     <PackageVersion Include="xunit.runner.visualstudio" Version="3.1.4" />
-=======
-    <PackageVersion Include="xunit" Version="2.9.3" />
-    <PackageVersion Include="xunit.runner.visualstudio" Version="2.8.2" />
->>>>>>> 7fbd2e1b
     <PackageVersion Include="Microsoft.Extensions.Caching.Memory" Version="9.0.8" />
     <PackageVersion Include="BenchmarkDotNet" Version="0.14.0" />
     <PackageVersion Include="BenchmarkDotNet.Diagnostics.Windows" Version="0.14.0" />
