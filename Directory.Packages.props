--- conflicted
+++ resolved
@@ -18,12 +18,8 @@
     <PackageVersion Include="SonarAnalyzer.CSharp" Version="10.15.0.120848" />
     <PackageVersion Include="xunit" Version="2.9.3" />
     <PackageVersion Include="xunit.runner.visualstudio" Version="3.1.4" />
-<<<<<<< HEAD
-    <PackageVersion Include="Microsoft.Extensions.Caching.Memory" Version="9.0.8" />
+    <PackageVersion Include="Microsoft.Extensions.Caching.Memory" Version="9.0.9" />
     <PackageVersion Include="Microsoft.Extensions.Options.DataAnnotations" Version="9.0.8" />
-=======
-    <PackageVersion Include="Microsoft.Extensions.Caching.Memory" Version="9.0.9" />
->>>>>>> 3622c26a
     <PackageVersion Include="BenchmarkDotNet" Version="0.15.2" />
     <PackageVersion Include="BenchmarkDotNet.Diagnostics.Windows" Version="0.15.2" />
     <PackageVersion Include="System.Diagnostics.DiagnosticSource" Version="9.0.8" />
